--- conflicted
+++ resolved
@@ -3,10 +3,7 @@
 import (
 	"github.com/prysmaticlabs/prysm/v3/config/params"
 	types "github.com/prysmaticlabs/prysm/v3/consensus-types/primitives"
-<<<<<<< HEAD
-=======
 	"github.com/prysmaticlabs/prysm/v3/encoding/bytesutil"
->>>>>>> 4e342b88
 	enginev1 "github.com/prysmaticlabs/prysm/v3/proto/engine/v1"
 	ethpb "github.com/prysmaticlabs/prysm/v3/proto/prysm/v1alpha1"
 	"github.com/prysmaticlabs/prysm/v3/runtime/version"
@@ -40,40 +37,6 @@
 	return b.lastWithdrawalValidatorIndex, nil
 }
 
-<<<<<<< HEAD
-// hasETH1WithdrawalCredential returns whether the validator has an ETH1
-// Withdrawal prefix. It assumes that the caller has a lock on the state
-func hasETH1WithdrawalCredential(val *ethpb.Validator) bool {
-	if val == nil {
-		return false
-	}
-	cred := val.WithdrawalCredentials
-	return len(cred) > 0 && cred[0] == params.BeaconConfig().ETH1AddressWithdrawalPrefixByte
-}
-
-// isFullyWithdrawableValidator returns whether the validator is able to perform a full
-// withdrawal. This differ from the spec helper in that the balance > 0 is not
-// checked. This function assumes that the caller holds a lock on the state
-func isFullyWithdrawableValidator(val *ethpb.Validator, epoch types.Epoch) bool {
-	if val == nil {
-		return false
-	}
-	return hasETH1WithdrawalCredential(val) && val.WithdrawableEpoch <= epoch
-}
-
-// isPartiallyWithdrawable returns whether the validator is able to perform a
-// partial withdrawal. This function assumes that the caller has a lock on the state
-func isPartiallyWithdrawableValidator(val *ethpb.Validator, balance uint64) bool {
-	if val == nil {
-		return false
-	}
-	hasMaxBalance := val.EffectiveBalance == params.BeaconConfig().MaxEffectiveBalance
-	hasExcessBalance := balance > params.BeaconConfig().MaxEffectiveBalance
-	return hasETH1WithdrawalCredential(val) && hasExcessBalance && hasMaxBalance
-}
-
-=======
->>>>>>> 4e342b88
 // ExpectedWithdrawals returns the withdrawals that a proposer will need to pack in the next block
 // applied to the current state. It is also used by validators to check that the execution payload carried
 // the right number of withdrawals
@@ -100,11 +63,7 @@
 			withdrawals = append(withdrawals, &enginev1.Withdrawal{
 				WithdrawalIndex:  withdrawalIndex,
 				ValidatorIndex:   validatorIndex,
-<<<<<<< HEAD
-				ExecutionAddress: val.WithdrawalCredentials[ETH1AddressOffset:],
-=======
 				ExecutionAddress: bytesutil.SafeCopyBytes(val.WithdrawalCredentials[ETH1AddressOffset:]),
->>>>>>> 4e342b88
 				Amount:           balance,
 			})
 			withdrawalIndex++
@@ -112,11 +71,7 @@
 			withdrawals = append(withdrawals, &enginev1.Withdrawal{
 				WithdrawalIndex:  withdrawalIndex,
 				ValidatorIndex:   validatorIndex,
-<<<<<<< HEAD
-				ExecutionAddress: val.WithdrawalCredentials[ETH1AddressOffset:],
-=======
 				ExecutionAddress: bytesutil.SafeCopyBytes(val.WithdrawalCredentials[ETH1AddressOffset:]),
->>>>>>> 4e342b88
 				Amount:           balance - params.BeaconConfig().MaxEffectiveBalance,
 			})
 			withdrawalIndex++
@@ -126,8 +81,6 @@
 		}
 	}
 	return withdrawals, nil
-<<<<<<< HEAD
-=======
 }
 
 // hasETH1WithdrawalCredential returns whether the validator has an ETH1
@@ -159,5 +112,4 @@
 	hasMaxBalance := val.EffectiveBalance == params.BeaconConfig().MaxEffectiveBalance
 	hasExcessBalance := balance > params.BeaconConfig().MaxEffectiveBalance
 	return hasETH1WithdrawalCredential(val) && hasExcessBalance && hasMaxBalance
->>>>>>> 4e342b88
 }